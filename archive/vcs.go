package archive

import (
	"bufio"
	"bytes"
	"fmt"
	"os"
	"os/exec"
	"path/filepath"
	"strings"
)

// VCS is a struct that explains how to get the file list for a given
// VCS.
type VCS struct {
	Name string

	// Detect is a list of files/folders that if they exist, signal that
	// this VCS is the VCS in use.
	Detect []string

	// Files returns the files that are under version control for the
	// given path.
	Files func(path string) ([]string, error)
}

// VCSList is the list of VCS we recognize.
var VCSList = []*VCS{
	&VCS{
		Name:   "git",
		Detect: []string{".git/"},
		Files:  vcsFilesCmd("git", "ls-files"),
	},
	&VCS{
<<<<<<< HEAD
		Name:   "hg",
		Detect: []string{".hg/"},
		Files:  vcsFilesCmd("hg", "locate --include ."),
=======
		Name:   "svn",
		Detect: []string{".svn/"},
		Files:  vcsFilesCmd("svn", "ls"),
>>>>>>> de1be149
	},
}

// vcsDetect detects the VCS that is used for path.
func vcsDetect(path string) (*VCS, error) {
	for _, v := range VCSList {
		dir := path
		for {
			for _, f := range v.Detect {
				check := filepath.Join(dir, f)
				if _, err := os.Stat(check); err == nil {
					return v, nil
				}
			}

			lastDir := dir
			dir = filepath.Dir(dir)
			if dir == lastDir {
				break
			}
		}
	}

	return nil, nil
}

// vcsFiles returns the files for the VCS directory path.
func vcsFiles(path string) ([]string, error) {
	vcs, err := vcsDetect(path)
	if err != nil {
		return nil, fmt.Errorf("Error detecting VCS: %s", err)
	}
	if vcs == nil {
		return nil, fmt.Errorf("No VCS found for path: %s", path)
	}

	return vcs.Files(path)
}

// vcsFilesCmd creates a Files-compatible function that reads the files
// by executing the command in the repository path and returning each
// line in stdout.
func vcsFilesCmd(args ...string) func(string) ([]string, error) {
	return func(path string) ([]string, error) {
		var stderr, stdout bytes.Buffer

		cmd := exec.Command(args[0], args[1:]...)
		cmd.Dir = path
		cmd.Stdout = &stdout
		cmd.Stderr = &stderr
		if err := cmd.Run(); err != nil {
			return nil, fmt.Errorf(
				"Error executing %s: %s",
				strings.Join(args, " "),
				err)
		}

		// Read each line of output as a path
		result := make([]string, 0, 100)
		scanner := bufio.NewScanner(&stdout)
		for scanner.Scan() {
			result = append(result, scanner.Text())
		}

		return result, nil
	}
}<|MERGE_RESOLUTION|>--- conflicted
+++ resolved
@@ -32,15 +32,14 @@
 		Files:  vcsFilesCmd("git", "ls-files"),
 	},
 	&VCS{
-<<<<<<< HEAD
 		Name:   "hg",
 		Detect: []string{".hg/"},
 		Files:  vcsFilesCmd("hg", "locate --include ."),
-=======
+	},
+	&VCS{
 		Name:   "svn",
 		Detect: []string{".svn/"},
 		Files:  vcsFilesCmd("svn", "ls"),
->>>>>>> de1be149
 	},
 }
 
